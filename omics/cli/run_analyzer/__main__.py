#!/usr/bin/env python3
"""
Generate statistics for a completed HealthOmics workflow run

Usage: omics-run-analyzer [<runId>...]
                          [--profile=<profile>]
                          [--region=<region>]
                          [--time=<interval>]
                          [--show]
                          [--timeline]
                          [--file=<path>]
                          [--out=<path>]
                          [--plot=<directory>]
                          [--headroom=<float>]
<<<<<<< HEAD
       omics-run-analyzer --batch <runId>... [--profile=<profile>] [--region=<region>] [--headroom=<float>]
                                             [--out=<path>]
       omics-run-analyzer (-h --help)
       omics-run-analyzer --version

Arguments:
 <runId>...               One or more workflow run IDs
=======
                          [--write-config=<path>]
                          [--help]
>>>>>>> e2a82867

Options:
 -b, --batch   Analyze one or more runs and generate aggregate stastics on repeated or scattered tasks
 -f, --file=<path>        Load input from file
 -H, --headroom=<float>   Adds a fractional buffer to the size of recommended memory and CPU. Values must be between 0.0 and 1.0.
 -o, --out=<path>         Write output to file
 -p, --profile=<profile>  AWS profile
 -P, --plot=<directory>   Plot a run timeline to a directory
 -r, --region=<region>    AWS region
 -t, --time=<interval>    Select runs over a time interval [default: 1day]
 -s, --show               Show run resources with no post-processing (JSON)
 -T, --timeline           Show workflow run timeline
<<<<<<< HEAD

=======
 -f, --file=<path>        Load input from file
 -o, --out=<path>         Write output to file
 -P, --plot=<directory>   Plot a run timeline to a directory
 -H, --headroom=<float>   Adds a fractional buffer to the size of recommended memory and CPU. Values must be between 0.0 and 1.0.
 -c, --write-config=<path>      Output a config file with recommended resources (Nextflow only)
>>>>>>> e2a82867
 -h, --help               Show help text
 --version                Show the version of this application

Examples:
 # Show workflow runs that were running in the last 5 days
 # (supported time units include minutes, hours, days, weeks, or years)
 omics-run-analyzer --time=5days
 # Retrieve and analyze a specific workflow run by ID writing output to ./run-1234567.csv
 omics-run-analyzer 1234567 -o run-1234567.csv
 # Show the completion time and UUID (only) of multiple runs
 omics-run-analyzer 1234567 2345678
 # Retrieve and analyze a specific workflow run by ID and UUID
 omics-run-analyzer 2345678:12345678-1234-5678-9012-123456789012
 # Output workflow run and tasks in JSON format
 omics-run-analyzer 1234567 -s -o run-1234567.json
 # Plot a timeline of a workflow run and write the plot the HTML to "out/"
 omics-run-analyzer 1234567 -P out
 # Output a workflow run analysis with 10% headroom added to recommended CPU and memory
 omics-run-analyzer 1234567 -P timeline -H 0.1
 # Analyze multiple runs and output aggregate statistics to a file
 omics-run-analyzer -b 1234567 2345678 3456789 -o out.csv
"""
import csv
import datetime
import importlib.metadata
import json
import math
import os
import re
import sys

import boto3
import dateutil
import dateutil.utils
import docopt
from bokeh.plotting import output_file
<<<<<<< HEAD

from . import batch  # type: ignore
from . import timeline  # type: ignore
from . import utils
=======
from . import timeline  # type: ignore
from . import writeconfig 
>>>>>>> e2a82867

exename = os.path.basename(sys.argv[0])
OMICS_LOG_GROUP = "/aws/omics/WorkflowLog"
OMICS_SERVICE_CODE = "AmazonOmics"
PRICING_AWS_REGION = "us-east-1"  # Pricing service endpoint
SECS_PER_HOUR = 3600.0
STORAGE_TYPE_DYNAMIC_RUN_STORAGE = "DYNAMIC"
STORAGE_TYPE_STATIC_RUN_STORAGE = "STATIC"
PRICE_RESOURCE_TYPE_DYNAMIC_RUN_STORAGE = "Dynamic Run Storage"
PRICE_RESOURCE_TYPE_STATIC_RUN_STORAGE = "Run Storage"


def die(msg):
    """Show error message and terminate"""
    exit(f"{exename}: {msg}")


def parse_time_str(s, utc=True):
    """Parse time string"""
    tz = datetime.timezone.utc
    return dateutil.parser.parse(s).replace(tzinfo=tz) if s else None


def parse_time_delta(s):
    """Parse time delta string"""
    m = re.match(r"(\d+)\s*(m|min|minutes?|h|hours?|d|days?|w|weeks?|y|years?)$", s)
    if not m:
        die("unrecognized time interval format '{}'".format(s))
    secs = {"m": 60, "h": 3600, "d": 86400, "w": 604800, "y": 220752000}
    delta = int(m.group(1)) * secs[m.group(2)[0]]
    return datetime.timedelta(seconds=delta)


def get_static_storage_gib(capacity=None):
    """Return filesystem size in GiB"""
    omics_storage_min = 1200  # Minimum size
    omics_storage_inc = 2400  # Size increment (2400, 4800, 7200, ...)
    if not capacity or capacity <= omics_storage_min:
        return omics_storage_min
    capacity = (capacity + omics_storage_inc - 1) / omics_storage_inc
    return int(capacity) * omics_storage_inc


def get_instance(cpus, mem):
    """Return a tuple of smallest matching instance type (str), cpus in that type (int), GiB memory of that type (int)"""
    sizes = {
        "": 2,
        "x": 4,
        "2x": 8,
        "4x": 16,
        "8x": 32,
        "12x": 48,
        "16x": 64,
        "24x": 96,
    }
    families = {"c": 2, "m": 4, "r": 8}
    for size in sorted(sizes, key=lambda x: sizes[x]):
        ccount = sizes[size]
        if ccount < cpus:
            continue
        for fam in sorted(families, key=lambda x: families[x]):
            mcount = ccount * families[fam]
            if mcount < mem:
                continue
            return (f"omics.{fam}.{size}large", ccount, mcount)
    return ""


def get_pricing(pricing, resource, region, hours):
    key = f"{resource}:{region}"
    price = get_pricing.pricing.get(key)
    if price:
        return price * hours
    elif not pricing:
        return None
    filters = [
        {"Type": "TERM_MATCH", "Field": "resourceType", "Value": resource},
        {"Type": "TERM_MATCH", "Field": "regionCode", "Value": region},
    ]
    rqst = {"ServiceCode": OMICS_SERVICE_CODE, "Filters": filters}
    for page in pricing.get_paginator("get_products").paginate(**rqst):
        for item in page["PriceList"]:
            entry = json.loads(item)
            price = entry.get("terms", {}).get("OnDemand", {})
            price = next(iter(price.values()), {}).get("priceDimensions", {})
            price = next(iter(price.values()), {}).get("pricePerUnit", {})
            price = price.get("USD")
            if price is None:
                continue
            price = float(price)
            get_pricing.pricing[key] = price
            return price * hours
    return None


get_pricing.pricing = {}


def stream_to_run(strm):
    """Convert CloudWatch Log stream to workflow run details"""
    m = re.match(r"^manifest/run/(\d+)/([a-f0-9-]+)$", strm["logStreamName"])
    if not m:
        return None
    strm["id"] = m.group(1)
    strm["uuid"] = m.group(2)
    return strm


def get_streams(logs, rqst, start_time=None):
    """Get matching CloudWatch Log streams"""
    streams = []
    # using boto3 get the log stream descriptions for the request, paginating the responses
    for page in logs.get_paginator("describe_log_streams").paginate(**rqst):
        done = False
        for strm in page["logStreams"]:
            if start_time and strm["lastEventTimestamp"] < start_time:
                done = True
            elif stream_to_run(strm):
                streams.append(strm)
                if (len(streams) % 100) == 0:
                    sys.stderr.write(f"{exename}: found {len(streams)} workflow runs\n")
                if not start_time:
                    done = True
        if done:
            break
    return streams


def get_runs(logs, runs, opts):
    """Get matching workflow runs"""
    streams = []
    if runs:
        # Get specified runs
        for run in runs:
            run = re.split(r"[:/]", run)
            if re.match(r"[a-f\d]{8}(-[a-f\d]{4}){3}-[a-f\d]{12}$", run[-1]):
                prefix = f"manifest/run/{run[-2]}/{run[-1]}"
            else:
                prefix = f"manifest/run/{run[-1]}/"
            rqst = {
                "logGroupName": OMICS_LOG_GROUP,
                "logStreamNamePrefix": prefix,
            }
            returned_streams = get_streams(logs, rqst)
            if returned_streams and len(returned_streams) > 0:
                streams.extend(get_streams(logs, rqst))
            else:
                die(f"run {run[-1]} not found")
    else:
        # Get runs in time range
        start_time = datetime.datetime.now() - parse_time_delta(opts["--time"])
        start_time = start_time.timestamp() * 1000.0
        rqst = {
            "logGroupName": OMICS_LOG_GROUP,
            "orderBy": "LastEventTime",
            "descending": True,
        }
        streams.extend(get_streams(logs, rqst, start_time))
    runs = [stream_to_run(s) for s in streams]
    return sorted(runs, key=lambda x: x["creationTime"])


def get_run_resources(logs, run):
    """Get workflow run/task details"""
    rqst = {
        "logGroupName": OMICS_LOG_GROUP,
        "logStreamName": run["logStreamName"],
        "startFromHead": True,
        "endTime": run["lastEventTimestamp"] + 1,
    }
    resources = []
    done = False
    while not done:
        resp = logs.get_log_events(**rqst)
        for evt in resp.get("events", []):
            resources.append(json.loads(evt["message"]))
        token = resp.get("nextForwardToken")
        if not token or token == rqst.get("nextToken"):
            done = True
        rqst["nextToken"] = token
    return sorted(resources, key=lambda x: x.get("creationTime"))


def add_run_util(run, tasks):
    """Add run metrics computed from task metrics"""
    events = []
    stop1 = None
    stops = []
    for idx, task in enumerate(tasks):
        start = parse_time_str(task.get("startTime"))
        if start:
            events.append({"time": start, "event": "start", "index": idx})
        stop = parse_time_str(task.get("stopTime"))
        if stop:
            events.append({"time": stop, "event": "stop", "index": idx})
            if not stop1 or stop > stop1:
                stop1 = stop
        else:
            stops.append(idx)
    for idx in stops:
        events.append({"time": stop1, "event": "stop", "index": idx})
    events.sort(key=lambda x: x["time"])

    metric_names = [
        "cpusReserved",
        "cpusMaximum",
        "cpusAverage",
        "gpusReserved",
        "memoryReservedGiB",
        "memoryMaximumGiB",
        "memoryAverageGiB",
    ]
    metrics = run.get("metrics", {})
    run["metrics"] = metrics

    active = []
    t0 = None
    time = 0
    for evt in events:
        t1 = evt["time"]
        if t0:
            secs = (t1 - t0).total_seconds()
            time += secs
            for name in metric_names:
                task_metrics = tasks[idx].get("metrics", {})
                mvalues = [task_metrics.get(name) for idx in active]
                mvalues = [v for v in mvalues if v is not None]
                if not mvalues:
                    continue
                total = sum(mvalues)
                if "Average" in name:
                    metrics[name] = metrics.get(name, 0) + total * secs
                else:
                    metrics[name] = max(metrics.get(name, total), total)
        t0 = t1
        if evt["event"] == "start":
            active.append(evt["index"])
        elif evt["index"] in active:
            active.remove(evt["index"])

    for name in metric_names:
        if name in metrics and "Average" in name:
            metrics[name] /= time


def add_metrics(res, resources, pricing, headroom=0.0):
    """Add run/task metrics"""
    arn = re.split(r"[:/]", res["arn"])
    rtype = arn[-2]
    region = arn[3]
    res["type"] = rtype

    headroom_multiplier = 1 + headroom

    metrics = res.get("metrics", {})
    # if a resource has no metrics body then we can skip the rest
    if res.get("metrics") is None:
        return

    if rtype == "run":
        add_run_util(res, resources[1:])

    time1 = parse_time_str(res.get("startTime"))
    time2 = parse_time_str(res.get("stopTime"))
    running = 0
    if time1 and time2:
        running = (time2 - time1).total_seconds()
        metrics["runningSeconds"] = running

    cpus_res = metrics.get("cpusReserved")
    cpus_max = metrics.get("cpusMaximum")
    if cpus_res and cpus_max:
        metrics["cpuUtilizationRatio"] = float(cpus_max) / float(cpus_res)
    gpus_res = metrics.get("gpusReserved")
    mem_res = metrics.get("memoryReservedGiB")
    mem_max = metrics.get("memoryMaximumGiB")
    if mem_res and mem_max:
        metrics["memoryUtilizationRatio"] = float(mem_max) / float(mem_res)
    store_res = metrics.get("storageReservedGiB", 0.0)
    store_max = metrics.get("storageMaximumGiB", 0.0)
    store_avg = metrics.get("storageAverageGiB", 0.0)
    if store_res and store_max:
        metrics["storageUtilizationRatio"] = float(store_max) / float(store_res)

    storage_type = res.get("storageType", STORAGE_TYPE_STATIC_RUN_STORAGE)

    if rtype == "run":
        # Get capacity requested (static), capacity max. used (dynamic) and
        # charged storage (the requested capacity for static or average used for dynamic)
        if storage_type == STORAGE_TYPE_STATIC_RUN_STORAGE:
            price_resource_type = PRICE_RESOURCE_TYPE_STATIC_RUN_STORAGE
            capacity = get_static_storage_gib(res.get("storageCapacity"))
            charged = capacity
        elif storage_type == STORAGE_TYPE_DYNAMIC_RUN_STORAGE:
            price_resource_type = PRICE_RESOURCE_TYPE_DYNAMIC_RUN_STORAGE
            capacity = store_max
            charged = store_avg

        # Get price for actually used storage (approx. for dynamic storage)
        gib_hrs = charged * running / SECS_PER_HOUR
        price = get_pricing(pricing, price_resource_type, region, gib_hrs)
        if price:
            metrics["estimatedUSD"] = price

        # Get price for optimal static storage
        if store_max:
            capacity = get_static_storage_gib(store_max * headroom_multiplier)
        gib_hrs = capacity * running / SECS_PER_HOUR
        price = get_pricing(pricing, PRICE_RESOURCE_TYPE_STATIC_RUN_STORAGE, region, gib_hrs)
        if price:
            metrics["minimumUSD"] = price

    elif "instanceType" in res:
        runningForInstanceCost = max(60, running)
        itype = res["instanceType"]
        metrics["omicsInstanceTypeReserved"] = itype
        price = get_pricing(pricing, itype, region, runningForInstanceCost / SECS_PER_HOUR)
        if price:
            metrics["estimatedUSD"] = price
        if cpus_max and mem_max and not gpus_res:
            # Get smallest instance type that meets the requirements
            cpus_max = math.ceil(cpus_max * headroom_multiplier)
            mem_max = math.ceil(mem_max * headroom_multiplier)
            (itype, cpus, mem) = get_instance(cpus_max, mem_max)
            metrics["omicsInstanceTypeMinimum"] = itype
            metrics["recommendedCpus"] = cpus
            metrics["recommendedMemoryGiB"] = mem
        else:
            metrics["omicsInstanceTypeMinimum"] = itype
            metrics["recommendedCpus"] = cpus_res
            metrics["recommendedMemoryGiB"] = mem_res
        price = get_pricing(pricing, itype, region, runningForInstanceCost / SECS_PER_HOUR)
        if price:
            metrics["minimumUSD"] = price


def get_timeline_event(res, resources):
    """Convert resource to timeline event"""
    arn = re.split(r"[:/]", res["arn"])
    time0 = parse_time_str(resources[0].get("creationTime"))
    time1 = parse_time_str(res.get("creationTime"))
    time2 = parse_time_str(res.get("startTime"))
    time3 = parse_time_str(res.get("stopTime"))
    attrs = ["name", "cpus", "gpus", "memory"]
    attrs = [f"{a}={res[a]}" for a in attrs if res.get(a)]
    resource = f"{arn[-2]}/{arn[-1]}"
    if attrs:
        resource += f" ({','.join(attrs)})"
    return {
        "resource": resource,
        "pending": (time1 - time0).total_seconds(),
        "starting": (time2 - time1).total_seconds(),
        "running": (time3 - time2).total_seconds(),
    }

if __name__ == "__main__":
    # Parse command-line options
    opts = docopt.docopt(__doc__, version=f"v{importlib.metadata.version('amazon-omics-tools')}")

    try:
        session = boto3.Session(profile_name=opts["--profile"], region_name=opts["--region"])
        pricing = session.client("pricing", region_name=PRICING_AWS_REGION)
        pricing.describe_services(ServiceCode=OMICS_SERVICE_CODE)
    except Exception as e:
        die(e)

    # Retrieve workflow runs & tasks
    runs = []
    resources: list[dict]
    if opts["--file"]:
        with open(opts["--file"]) as f:
            resources = json.load(f)
    else:
        try:
            logs = session.client("logs")
            runs = get_runs(logs, opts["<runId>"], opts)
        except Exception as e:
            die(e)
        if not runs:
            die("no matching workflow runs")

        elif len(runs) == 1 and opts["<runId>"]:
            resources = get_run_resources(logs, runs[0])
            if not resources:
                die("no workflow run resources")
        if len(runs) >= 1 and opts["--batch"]:
            list_of_resources: list[list[dict]] = []
            engine = ""
            for run in runs:
                resources = get_run_resources(logs, run)
                run_engine = utils.get_engine(
                    workflow_arn=resources[0]["workflow"], client=session.client("omics")
                )
                if not engine:
                    engine = run_engine
                elif engine != run_engine:
                    die("aggregated runs must be from the same engine")
                if resources:
                    list_of_resources.append(resources)
            batch.aggregate_and_print(
                run_resources_list=list_of_resources,
                pricing=pricing,
                engine=engine,
                headroom=opts["--headroom"] or 0.0,
                out=opts["--out"],
            )
            exit(0)

    # Display output
    with open(opts["--out"] or sys.stdout.fileno(), "w") as out:
        if not resources:
            # Show available runs
            out.write("Workflow run IDs (<completionTime> <UUID>):\n")
            for r in runs:
                time0 = r["creationTime"] / 1000.0
                time0 = datetime.datetime.fromtimestamp(time0)
                time0 = time0.isoformat(timespec="seconds")
                out.write(f"{r['id']} ({time0} {r['uuid']})\n")
        elif opts["--show"]:
            # Show run resources
            out.write(json.dumps(resources, indent=2) + "\n")
        elif opts["--timeline"]:
            # Show run timeline
            hdrs = ["resource", "pending", "starting", "running"]
            writer = csv.writer(out, lineterminator="\n")
            writer.writerow(hdrs)
            for res in resources:
                event = get_timeline_event(res, resources)
                row = [event.get(h, "") for h in hdrs]
                writer.writerow(row)
        else:
            headroom = 0.0
            if opts["--headroom"]:
                try:
                    headroom = float(opts["--headroom"])
                except Exception:
                    die(f'the --headroom argument {opts["--headroom"]} is not a valid float value')
                if headroom > 1.0 or headroom < 0.0:
                    die(f"the --headroom argument {headroom} must be between 0.0 and 1.0")

            # Show run statistics
            def tocsv(val):
                if val is None:
                    return ""
                return f"{val:f}" if type(val) is float else str(val)

            hdrs = [
                "arn",
                "type",
                "name",
                "startTime",
                "stopTime",
                "runningSeconds",
                "cpus",
                "gpus",
                "memory",
                "omicsInstanceTypeReserved",
                "omicsInstanceTypeMinimum",
                "recommendedCpus",
                "recommendedMemoryGiB",
                "estimatedUSD",
                "minimumUSD",
                "cpuUtilizationRatio",
                "memoryUtilizationRatio",
                "storageUtilizationRatio",
                "cpusReserved",
                "cpusMaximum",
                "cpusAverage",
                "gpusReserved",
                "memoryReservedGiB",
                "memoryMaximumGiB",
                "memoryAverageGiB",
                "storageReservedGiB",
                "storageMaximumGiB",
                "storageAverageGiB",
            ]

            # Rename these headers for consistency
            hrdrs_map = {
                "cpus": "cpusRequested",
                "gpus": "gpusRequested",
                "memory": "memoryRequestedGiB",
            }

            formatted_headers = [hrdrs_map.get(h, h) for h in hdrs]

            writer = csv.writer(out, lineterminator="\n")
            writer.writerow(formatted_headers)
            config = {}

            for res in resources:
                add_metrics(res, resources, pricing, headroom)
                metrics = res.get("metrics", {})
                if res['type'] == 'run':
                    omics = session.client("omics")
                    wfid = res['workflow'].split('/')[-1]
                    engine = omics.get_workflow(id=wfid)['engine']
                if res['type'] == 'task':
                    task_name = writeconfig.get_base_task(engine, res['name'])
                    if task_name not in config.keys():
                        config[task_name] ={
                            'cpus': metrics['recommendedCpus'],
                            'mem': metrics['recommendedMemoryGiB']
                        }
                    else:
                        config[task_name] ={
                            'cpus': max(metrics['recommendedCpus'], config[task_name]['cpus']),
                            'mem': max(metrics['recommendedMemoryGiB'], config[task_name]['mem'])
                        }
                row = [tocsv(metrics.get(h, res.get(h))) for h in hdrs]
                writer.writerow(row)

            if opts["--write-config"]:
                filename = opts['--write-config']
                writeconfig.create_config(engine, config, filename)
        if opts["--out"]:
            sys.stderr.write(f"{exename}: wrote {opts['--out']}\n")
    if opts["--plot"]:
        if len(resources) < 1:
            die("no resources to plot")

        run = {}
        for res in resources:
            rtype = re.split(r"[:/]", res["arn"])[-2]
            if rtype == "run":
                run = res
                resources.remove(res)  # we don't want the run in the data to plot
                break

        start = datetime.datetime.strptime(run["startTime"], "%Y-%m-%dT%H:%M:%S.%fZ")
        stop = datetime.datetime.strptime(run["stopTime"], "%Y-%m-%dT%H:%M:%S.%fZ")
        run_duration_hrs = (stop - start).total_seconds() / 3600

        runid = run["arn"].split("/")[-1]
        output_file_basename = f"{runid}_timeline"

        # open or create the plot directory
        plot_dir = opts["--plot"]
        if not os.path.isdir(plot_dir):
            os.makedirs(plot_dir)
        output_file(
            filename=os.path.join(plot_dir, f"{output_file_basename}.html"), title=runid, mode="cdn"
        )
        title = f"arn: {run['arn']}, name: {run.get('name')}"

        timeline.plot_timeline(resources, title=title, max_duration_hrs=run_duration_hrs)
<|MERGE_RESOLUTION|>--- conflicted
+++ resolved
@@ -12,7 +12,7 @@
                           [--out=<path>]
                           [--plot=<directory>]
                           [--headroom=<float>]
-<<<<<<< HEAD
+                          [--write-config=<path>]
        omics-run-analyzer --batch <runId>... [--profile=<profile>] [--region=<region>] [--headroom=<float>]
                                              [--out=<path>]
        omics-run-analyzer (-h --help)
@@ -20,10 +20,6 @@
 
 Arguments:
  <runId>...               One or more workflow run IDs
-=======
-                          [--write-config=<path>]
-                          [--help]
->>>>>>> e2a82867
 
 Options:
  -b, --batch   Analyze one or more runs and generate aggregate stastics on repeated or scattered tasks
@@ -36,15 +32,11 @@
  -t, --time=<interval>    Select runs over a time interval [default: 1day]
  -s, --show               Show run resources with no post-processing (JSON)
  -T, --timeline           Show workflow run timeline
-<<<<<<< HEAD
-
-=======
  -f, --file=<path>        Load input from file
  -o, --out=<path>         Write output to file
  -P, --plot=<directory>   Plot a run timeline to a directory
  -H, --headroom=<float>   Adds a fractional buffer to the size of recommended memory and CPU. Values must be between 0.0 and 1.0.
  -c, --write-config=<path>      Output a config file with recommended resources (Nextflow only)
->>>>>>> e2a82867
  -h, --help               Show help text
  --version                Show the version of this application
 
@@ -81,15 +73,10 @@
 import dateutil.utils
 import docopt
 from bokeh.plotting import output_file
-<<<<<<< HEAD
-
 from . import batch  # type: ignore
 from . import timeline  # type: ignore
 from . import utils
-=======
-from . import timeline  # type: ignore
 from . import writeconfig 
->>>>>>> e2a82867
 
 exename = os.path.basename(sys.argv[0])
 OMICS_LOG_GROUP = "/aws/omics/WorkflowLog"
